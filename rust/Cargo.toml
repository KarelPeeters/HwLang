[workspace]
<<<<<<< HEAD
members = [ "egg_experiment",
    "language",
    "lsp_server",
]
=======
members = ["language", "lsp_server"]
>>>>>>> b04fec99
resolver = "2"

[workspace.package]
edition = "2021"
version = "0.1.0"

[workspace.dependencies]
# internal dependencies
language = { path = "language" }

# external dependencies
clap = { version = "4.5.7", features = ["derive"] }
indexmap = "2.2.6"
itertools = "0.13.0"
lalrpop = { version = "0.20.2" }
lalrpop-util = { version = "0.20.2", features = ["lexer", "unicode"] }
lazy_static = "1.5.0"
log = "0.4.21"
logos = "0.14.0"
num-bigint = "0.4.5"
num-traits = "0.2.19"
regex = "1.10.5"
serde_json = "1.0.118"
strum = { version = "0.26.3", features = ["derive"] }
tokio = { version = "1.38.0", features = ["macros", "rt", "io-std"] }
tower-lsp = "0.20.0"<|MERGE_RESOLUTION|>--- conflicted
+++ resolved
@@ -1,12 +1,9 @@
 [workspace]
-<<<<<<< HEAD
-members = [ "egg_experiment",
+members = [
+    "egg_experiment",
     "language",
-    "lsp_server",
+    "lsp_server"
 ]
-=======
-members = ["language", "lsp_server"]
->>>>>>> b04fec99
 resolver = "2"
 
 [workspace.package]
